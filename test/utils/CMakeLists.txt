--- conflicted
+++ resolved
@@ -3,10 +3,7 @@
         ${CMAKE_CURRENT_SOURCE_DIR}/click_test.cpp
         ${CMAKE_CURRENT_SOURCE_DIR}/random_test.cpp
         ${CMAKE_CURRENT_SOURCE_DIR}/ini_config_test.cpp
-<<<<<<< HEAD
-=======
         ${CMAKE_CURRENT_SOURCE_DIR}/ini_struct_test.cpp
->>>>>>> 2e06eb7e
 )
 
 list(APPEND TEST_FILES ${BASE_TEST_FILES})
