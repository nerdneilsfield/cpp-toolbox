--- conflicted
+++ resolved
@@ -309,7 +309,6 @@
     };
   }
 
-<<<<<<< HEAD
   // --- Benchmark Inclusive Scan (Prefix Sum) ---
   SECTION("Inclusive Scan Benchmarks")
   {
@@ -360,72 +359,6 @@
 
   // --- Timing Table and Plot ---------------------------------------------
   SECTION("Timing Table")
-=======
-  // --- Benchmark Merge Sort ---
-  SECTION("Merge Sort Benchmarks")
-  {
-    std::vector<int> sort_tmp;
-
-    BENCHMARK_ADVANCED("Serial Sort (std::sort)")(
-        Catch::Benchmark::Chronometer meter)
-    {
-      meter.measure(
-          [&]()
-          {
-            sort_tmp = data;
-            std::sort(sort_tmp.begin(), sort_tmp.end());
-            return sort_tmp.back();
-          });
-    };
-
-    BENCHMARK_ADVANCED("Parallel Merge Sort (toolbox::parallel_merge_sort)")(
-        Catch::Benchmark::Chronometer meter)
-    {
-      meter.measure(
-          [&]()
-          {
-            sort_tmp = data;
-            toolbox::concurrent::parallel_merge_sort(sort_tmp.begin(),
-                                                     sort_tmp.end());
-            return sort_tmp.back();
-          });
-    };
-  }
-
-  // --- Benchmark Tim Sort ---
-  SECTION("Tim Sort Benchmarks")
-  {
-    std::vector<int> sort_tmp;
-
-    BENCHMARK_ADVANCED("Serial Stable Sort (std::stable_sort)")(
-        Catch::Benchmark::Chronometer meter)
-    {
-      meter.measure(
-          [&]()
-          {
-            sort_tmp = data;
-            std::stable_sort(sort_tmp.begin(), sort_tmp.end());
-            return sort_tmp.back();
-          });
-    };
-
-    BENCHMARK_ADVANCED("Parallel Tim Sort (toolbox::parallel_tim_sort)")(
-        Catch::Benchmark::Chronometer meter)
-    {
-      meter.measure(
-          [&]()
-          {
-            sort_tmp = data;
-            toolbox::concurrent::parallel_tim_sort(sort_tmp.begin(),
-                                                   sort_tmp.end());
-            return sort_tmp.back();
-          });
-    };
-  }
-
-  // --- Simple Timing Plot -------------------------------------------------
-  SECTION("Timing Plot")
->>>>>>> b6648f04
   {
     using namespace std::chrono;
     auto measure = [&](auto&& func)
@@ -441,7 +374,6 @@
       return total / static_cast<double>(iters);
     };
 
-<<<<<<< HEAD
     // Measure all algorithms
     double reduce_serial = measure([&]() { serial_sum(data); });
     double reduce_parallel = measure([&]() { toolbox_parallel_sum(data); });
@@ -514,10 +446,6 @@
     add_row("Merge Sort", sort_serial, sort_parallel);
 
     std::cout << table << "\n";
-=======
-    double t_serial = measure([&]() { serial_sum(data); });
-    double t_parallel = measure([&]() { toolbox_parallel_sum(data); });
->>>>>>> b6648f04
 
     toolbox::utils::plot_t plot;
     plot.set_title("Sum Benchmark (sec)");
@@ -525,22 +453,13 @@
     plot.set_y_axis();
     plot.enable_axis_grid();
     plot.add_scatter_series({1.0, 2.0},
-<<<<<<< HEAD
                             {reduce_serial, reduce_parallel},
-=======
-                            {t_serial, t_parallel},
->>>>>>> b6648f04
                             toolbox::utils::color_t::GREEN,
                             toolbox::utils::plot_t::style_t::CROSS);
     std::cout << plot.render(40, 10) << "\n";
 
-<<<<<<< HEAD
     REQUIRE(reduce_serial > 0.0);
     REQUIRE(reduce_parallel > 0.0);
-=======
-    REQUIRE(t_serial > 0.0);
-    REQUIRE(t_parallel > 0.0);
->>>>>>> b6648f04
   }
 }
 
