#include <chrono>
#include <iostream>
#include <optional>
#include <stdexcept>  // For std::stoi etc. exceptions
#include <string>
#include <utility>  // For std::pair
#include <vector>

#include <cpp-toolbox/logger/thread_logger.hpp>  // Include logger for output
#include <cpp-toolbox/utils/click.hpp>
#include <cpp-toolbox/utils/ini_config.hpp>
<<<<<<< HEAD
=======
#include <cpp-toolbox/utils/ini_struct.hpp>
>>>>>>> 2e06eb7e

// Use namespaces for brevity
using namespace toolbox::utils;
using namespace toolbox::logger;

struct basic_ini
{
  std::string key1;
  int key2 = 0;
};

TOOLBOX_INI_STRUCT(basic_ini,
    TOOLBOX_INI_FIELD(basic_ini, key1, "section1", "key1"),
    TOOLBOX_INI_FIELD(basic_ini, key2, "section1", "key2"))

/**
 * @brief Callback function for the 'process' subcommand.
 *
 * @param input_file The required input file path argument.
 * @param output_file The optional output file path option.
 * @param count The required count option.
 * @param threshold The optional threshold option with default value.
 * @param retries The optional retries option (std::optional<int>).
 * @param coords The optional coordinates option with custom parser.
 * @return int Exit code (0 for success).
 */
int process_callback(const argument_t<std::string>& input_file,
                     const option_t<std::string>& output_file,
                     const option_t<int>& count,
                     const option_t<double>& threshold,
                     const option_t<std::optional<int>>& retries,
                     const option_t<std::optional<std::pair<int, int>>>& coords)
{
  LOG_INFO_S << "--- Running 'process' command ---";

  // Access required arguments/options directly
  LOG_INFO_S << "Input file: " << input_file.get();
  LOG_INFO_S << "Count: " << count.get();

  // Access options with defaults (check if set if needed)
  if (output_file.is_set()) {
    LOG_INFO_S << "Output file: " << output_file.get();
  } else {
    LOG_INFO_S << "Output file: (Using default based on input)";
    // Default logic would go here, get() returns default if not set
  }
  LOG_INFO_S << "Threshold: " << threshold.get() << " (Default was 0.5)";

  // Access optional<T> options
  if (retries.get().has_value()) {
    LOG_INFO_S << "Retries specified: " << retries.get().value();
  } else {
    LOG_INFO_S << "Retries: Not specified.";
  }

  if (coords.get().has_value()) {
    LOG_INFO_S << "Coordinates specified: (" << coords.get().value().first
               << ", " << coords.get().value().second << ")";
  } else {
    LOG_INFO_S << "Coordinates: Not specified.";
  }

  LOG_INFO_S << "Processing data...";
  // ... Add actual processing logic here ...
  LOG_INFO_S << "--- 'process' command finished ---";
  return 0;
}

void void_function()
{
  std::this_thread::sleep_for(std::chrono::milliseconds(500));
}

/**
 * @brief Callback function for the 'info' subcommand.
 * @return int Exit code (0 for success).
 */
int info_callback()
{
  // Combine log messages into a single chained call for robustness
  LOG_INFO_S << "--- Running 'info' command ---";
  LOG_INFO_S << "\nThis is the example application v1.0.";
  LOG_INFO_S << "\nUse --help for more details.";
  LOG_INFO_S << "\n--- 'info' command finished ---";
  return 0;
}

/**
 * @brief Main entry point for the example application.
 *
 * Demonstrates setting up commands, options, arguments, and subcommands
 * using the click.hpp library.
 *
 * @param argc Argument count.
 * @param argv Argument vector.
 * @return int Exit code from the command execution.
 */
int main(int argc, char** argv)
{
  // Initialize the logger (optional, if you want logging)
  auto& logger = thread_logger_t::instance();
  logger.set_level(thread_logger_t::Level::INFO);  // Set desired log level

  ini_config_t ini_cfg;
  ini_cfg.load("example.ini");

<<<<<<< HEAD
=======
  basic_ini cfg_struct{};
  load_struct_from_ini(ini_cfg, cfg_struct);
  LOG_INFO_S << "INI struct key1=" << cfg_struct.key1
             << " key2=" << cfg_struct.key2;

>>>>>>> 2e06eb7e
  /** @brief Main application object */
  CommandLineApp app(
      "example_cli",
      "An example CLI application demonstrating click.hpp features.");
  app.apply_ini_config(ini_cfg, "example_cli");

  // --- Global Options ---
  /** @brief Verbosity flag */
  auto& verbose_flag =
      app.add_flag("verbose", "v", "Enable verbose output (global).");
  /** @brief Global configuration file option */
  auto& config_opt =
      app.add_option<std::string>(
             "config", "c", "Path to configuration file (global).")
          .set_default("config.json");

  // --- 'process' Subcommand ---
  /** @brief Process subcommand definition */
  auto& process_cmd = app.add_command("process", "Process input data.");

  // Options for 'process'
  /** @brief Required output file path */
  auto& process_output_opt =
      process_cmd.add_option<std::string>("output", "o", "Output file path.")
          .set_default("output.dat");  // Default if not provided
  /** @brief Required count value */
  auto& process_count_opt = process_cmd.add_option<int>(
      "count", "n", "Number of items to process.", true);  // Required
  /** @brief Optional threshold value */
  auto& process_threshold_opt =
      process_cmd.add_option<double>("threshold", "t", "Processing threshold.")
          .set_default(0.5);
  /** @brief Optional number of retries */
  auto& process_retries_opt = process_cmd.add_option<std::optional<int>>(
      "retries", "r", "Number of retries on failure.");

  /** @brief Optional coordinates with custom parser */
  auto& process_coords_opt =
      process_cmd
          .add_option<std::optional<std::pair<int, int>>>(
              "coords",
              "",
              "Coordinates in x,y format (e.g., 10,20).")  // No short name
          .set_parser(
              [](const std::string& value,
                 std::optional<std::pair<int, int>>& result)
              {
                size_t comma_pos = value.find(',');
                if (comma_pos == std::string::npos) {
                  LOG_WARN_S << "Custom parser: Invalid coords format (missing "
                                "comma): "
                             << value;
                  result = std::nullopt;  // Invalid format for optional results
                                          // in nullopt
                  return true;  // Parser itself succeeded, even if value was
                                // invalid for optional
                }
                try {
                  int x = std::stoi(value.substr(0, comma_pos));
                  if (comma_pos + 1 >= value.length()) {
                    LOG_WARN_S
                        << "Custom parser: Invalid coords format (missing y): "
                        << value;
                    result = std::nullopt;
                    return true;
                  }
                  int y = std::stoi(value.substr(comma_pos + 1));
                  result = std::make_pair(x, y);
                  return true;
                } catch (const std::invalid_argument&) {
                  LOG_WARN_S
                      << "Custom parser: Invalid number format in coords: "
                      << value;
                  result = std::nullopt;
                  return true;
                } catch (const std::out_of_range&) {
                  LOG_WARN_S << "Custom parser: Number out of range in coords: "
                             << value;
                  result = std::nullopt;
                  return true;
                }
              });

  // Argument for 'process'
  /** @brief Required input file path */
  auto& process_input_arg = process_cmd.add_argument<std::string>(
      "input_file", "Path to the input data file.", true);  // Required

  // Set callback for 'process'
  process_cmd.set_callback(
      [&]()
      {
        // Access global flags/options if needed (though typically handled
        // before dispatch)
        if (verbose_flag.get()) {
          logger.set_level(
              thread_logger_t::Level::TRACE);  // Example: increase verbosity
          LOG_TRACE_S << "Verbose mode enabled globally.";
        }
        LOG_INFO_S << "Using global config: " << config_opt.get();

        // Call the actual processing logic, passing the captured
        // options/arguments
        return process_callback(process_input_arg,
                                process_output_opt,
                                process_count_opt,
                                process_threshold_opt,
                                process_retries_opt,
                                process_coords_opt);
      });

  // --- 'info' Subcommand ---
  /** @brief Info subcommand definition */
  auto& info_cmd = app.add_command("info", "Display application information.");
  info_cmd.set_callback(info_callback);

  // --- Run the Application ---
  int exit_code = 0;
  try {
    // CommandLineApp::run handles argument parsing, subcommand dispatch,
    // exception handling (calling handle_exceptions), and returns exit code.
    exit_code = app.run(argc, argv);
  } catch (const std::exception& e) {
    // Catch potential errors during setup (e.g., invalid_argument from checks)
    // Note: ClickExceptions during run() are caught internally by app.run()
    LOG_CRITICAL_S << "Unhandled exception during setup: " << e.what();
    exit_code = 1;
  }

  //   void_function();
  // Explicitly shutdown the logger before exiting
  thread_logger_t::shutdown();
  return exit_code;
}<|MERGE_RESOLUTION|>--- conflicted
+++ resolved
@@ -9,10 +9,7 @@
 #include <cpp-toolbox/logger/thread_logger.hpp>  // Include logger for output
 #include <cpp-toolbox/utils/click.hpp>
 #include <cpp-toolbox/utils/ini_config.hpp>
-<<<<<<< HEAD
-=======
 #include <cpp-toolbox/utils/ini_struct.hpp>
->>>>>>> 2e06eb7e
 
 // Use namespaces for brevity
 using namespace toolbox::utils;
@@ -119,14 +116,11 @@
   ini_config_t ini_cfg;
   ini_cfg.load("example.ini");
 
-<<<<<<< HEAD
-=======
+
   basic_ini cfg_struct{};
   load_struct_from_ini(ini_cfg, cfg_struct);
   LOG_INFO_S << "INI struct key1=" << cfg_struct.key1
              << " key2=" << cfg_struct.key2;
-
->>>>>>> 2e06eb7e
   /** @brief Main application object */
   CommandLineApp app(
       "example_cli",
