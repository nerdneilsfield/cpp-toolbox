--- conflicted
+++ resolved
@@ -130,11 +130,8 @@
   }
 
   ini_config_t ini_cfg;
-<<<<<<< HEAD
   ini_cfg.load(ini_path);
-=======
-  ini_cfg.load("example/example.ini");
->>>>>>> 994585f5
+
 
 
   basic_ini cfg_struct{};
@@ -257,11 +254,7 @@
   info_cmd.set_callback(info_callback);
 
   // Apply INI configuration after all options and commands are defined
-<<<<<<< HEAD
   app.apply_ini_config(ini_cfg, "example_cli");
-=======
-  app.apply_ini_file("example/example.ini");
->>>>>>> 994585f5
 
   // --- Run the Application ---
   int exit_code = 0;
